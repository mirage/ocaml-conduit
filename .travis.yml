language: c
sudo: false
services:
  - docker
install: wget https://raw.githubusercontent.com/ocaml/ocaml-travisci-skeleton/master/.travis-docker.sh
script: bash ./.travis-docker.sh
env:
 global:
   - PINS="conduit:. conduit-mirage:. conduit-async:. conduit-lwt:. conduit-lwt-unix:."
   - TESTS=true
 matrix:
<<<<<<< HEAD
   - OCAML_VERSION=4.08 PACKAGE=conduit-lwt-unix DISTRO=debian-stable   DEPOPTS="ssl tls"
=======
   - OCAML_VERSION=4.07 PACKAGE=conduit-mirage   DISTRO=alpine
>>>>>>> ab9e442b
   - OCAML_VERSION=4.07 PACKAGE=conduit-lwt-unix DISTRO=debian-stable   DEPOPTS="ssl tls"
   - OCAML_VERSION=4.06 PACKAGE=conduit-lwt-unix DISTRO=debian-unstable DEPOPTS="ssl tls"
   - OCAML_VERSION=4.05 PACKAGE=conduit-async    DISTRO=debian-unstable DEPOPTS=async_ssl
   - OCAML_VERSION=4.04 PACKAGE=conduit-lwt-unix DISTRO=debian-testing  DEPOPTS="ssl tls"
   - OCAML_VERSION=4.06 PACKAGE=conduit-async    DISTRO=centos          DEPOPTS=async_ssl
   - OCAML_VERSION=4.06 PACKAGE=conduit-lwt-unix DISTRO=alpine          DEPOPTS="ssl tls"
   - OCAML_VERSION=4.06 PACKAGE=conduit-async    DISTRO=ubuntu          DEPOPTS=async_ssl
   - OCAML_VERSION=4.06 PACKAGE=conduit-lwt-unix DISTRO=fedora          DEPOPTS="ssl tls"<|MERGE_RESOLUTION|>--- conflicted
+++ resolved
@@ -9,11 +9,8 @@
    - PINS="conduit:. conduit-mirage:. conduit-async:. conduit-lwt:. conduit-lwt-unix:."
    - TESTS=true
  matrix:
-<<<<<<< HEAD
    - OCAML_VERSION=4.08 PACKAGE=conduit-lwt-unix DISTRO=debian-stable   DEPOPTS="ssl tls"
-=======
    - OCAML_VERSION=4.07 PACKAGE=conduit-mirage   DISTRO=alpine
->>>>>>> ab9e442b
    - OCAML_VERSION=4.07 PACKAGE=conduit-lwt-unix DISTRO=debian-stable   DEPOPTS="ssl tls"
    - OCAML_VERSION=4.06 PACKAGE=conduit-lwt-unix DISTRO=debian-unstable DEPOPTS="ssl tls"
    - OCAML_VERSION=4.05 PACKAGE=conduit-async    DISTRO=debian-unstable DEPOPTS=async_ssl
