<<<<<<< HEAD
0.6.0 (trunk):
* Reenable Async SSL by default.
* Add an explicit `ctx` content to track every conduit's runtime state.
* Allow the source interface for a conduit to be set.
* Support a `password` callback for the SSL layer (#4).
* Add a `conn` value to the callback to query more information about the current connection (#2).
* [lwt] Add stop parameters in main-loop of the server (#5).
=======
0.5.1 (2014-08-07):
* Re-enable Async SSL by default.
>>>>>>> 3c23c79c

0.5.0 (2014-04-13):
* First public release.<|MERGE_RESOLUTION|>--- conflicted
+++ resolved
@@ -1,15 +1,12 @@
-<<<<<<< HEAD
 0.6.0 (trunk):
-* Reenable Async SSL by default.
 * Add an explicit `ctx` content to track every conduit's runtime state.
 * Allow the source interface for a conduit to be set.
 * Support a `password` callback for the SSL layer (#4).
 * Add a `conn` value to the callback to query more information about the current connection (#2).
 * [lwt] Add stop parameters in main-loop of the server (#5).
-=======
+
 0.5.1 (2014-08-07):
-* Re-enable Async SSL by default.
->>>>>>> 3c23c79c
+* Reenable Async SSL by default.
 
 0.5.0 (2014-04-13):
 * First public release.