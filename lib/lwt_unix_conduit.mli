--- conflicted
+++ resolved
@@ -25,23 +25,15 @@
 
 (** An individual connection *)
 
-<<<<<<< HEAD
 type conn
 val peername : conn -> endp
 val sockname : conn -> endp
-=======
-val serve :
-  mode:server_mode ->
-  sockaddr:Lwt_unix.sockaddr ->
-  ?stop:(unit Lwt.t) ->
-  ?timeout:int -> (ic -> oc -> unit io) -> unit io
->>>>>>> 944960ae
 
 module Client : sig
   val connect : ?ctx:ctx -> Conduit.Client.t -> (conn * ic * oc) io
 end
 
 module Server : sig
-  val serve : ?timeout:int -> ?ctx:ctx -> Conduit.Server.t -> 
-    (conn -> ic -> oc -> unit io) -> unit io
+  val serve : ?timeout:int -> ?ctx:ctx -> ?stop:(unit Lwt.t) ->
+    Conduit.Server.t -> (conn -> ic -> oc -> unit io) -> unit io
 end