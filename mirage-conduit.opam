opam-version: "1.2"
maintainer:   "anil@recoil.org"
authors:      ["Anil Madhavapeddy" "Thomas Leonard" "Thomas Gazagnaire"]
homepage:     "https://github.com/mirage/ocaml-conduit"
dev-repo:     "https://github.com/mirage/ocaml-conduit.git"
bug-reports:  "https://github.com/mirage/ocaml-conduit/issues"
tags:         "org:mirage"
license:      "ISC"

build:   ["ocamlfind" "query" "conduit.mirage"]
depends: [
<<<<<<< HEAD
  "mirage-types-lwt" {>= "2.3.0" & < "3.0.0"}
  "mirage-dns" {>= "2.0.0"}
  "conduit"    {>= "0.8.4"}
=======
  "mirage-types-lwt" {>= "3.0.0"}
  "mirage-flow-lwt"  {>= "1.2.0"}
  "mirage-dns"       {>= "2.0.0"}
  "conduit"          {>= "0.15.0"}
>>>>>>> 301903aa
]
depopts: [
  "vchan"
  "tls"
]
conflicts: [
  "tls" {< "0.5.0"}
]
available: [ocaml-version >="4.01.0"]<|MERGE_RESOLUTION|>--- conflicted
+++ resolved
@@ -9,16 +9,10 @@
 
 build:   ["ocamlfind" "query" "conduit.mirage"]
 depends: [
-<<<<<<< HEAD
-  "mirage-types-lwt" {>= "2.3.0" & < "3.0.0"}
-  "mirage-dns" {>= "2.0.0"}
-  "conduit"    {>= "0.8.4"}
-=======
   "mirage-types-lwt" {>= "3.0.0"}
   "mirage-flow-lwt"  {>= "1.2.0"}
   "mirage-dns"       {>= "2.0.0"}
   "conduit"          {>= "0.15.0"}
->>>>>>> 301903aa
 ]
 depopts: [
   "vchan"
