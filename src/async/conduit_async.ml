--- conflicted
+++ resolved
@@ -46,15 +46,9 @@
           | Ok (`Flow flow) ->
               Async.don't_wait_for (handler flow) ;
               Async.Scheduler.yield () >>= fun () -> (loop [@tailcall]) ()
-<<<<<<< HEAD
-          | Ok (`Stop | `Timeout) -> Service.close service t
-          | Error err0 -> (
-              Service.close service t >>= function
-=======
           | Ok (`Stop | `Timeout) -> Svc.stop t
           | Error err0 -> (
               Svc.stop t >>= function
->>>>>>> 3cc2aab7
               | Ok () -> Async.return (Error err0)
               | Error _err1 -> Async.return (Error err0)) in
         loop () >>= function
