--- conflicted
+++ resolved
@@ -424,18 +424,10 @@
   | `TLS (host, `TCP (ip, port)) ->
       Lwt.return (`TLS (`Hostname host, `IP ip, `Port port))
   | `TLS (host, endp) ->
-<<<<<<< HEAD
       Printf.ksprintf failwith
         "TLS to non-TCP currently unsupported: host=%s endp=%s" host
-        (Sexplib.Sexp.to_string_hum (Conduit.sexp_of_endp endp))
+        (Sexplib0.Sexp.to_string_hum (Conduit.sexp_of_endp endp))
   | `Unknown err -> failwith ("resolution failed: " ^ err)
-=======
-      Lwt.fail_with
-        (Printf.sprintf "TLS to non-TCP currently unsupported: host=%s endp=%s"
-           host
-           (Sexplib0.Sexp.to_string_hum (Conduit.sexp_of_endp endp)))
-  | `Unknown err -> Lwt.fail_with ("resolution failed: " ^ err)
->>>>>>> dc59a268
 
 let endp_to_server ~ctx (endp : Conduit.endp) =
   match endp with
